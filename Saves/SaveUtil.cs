﻿using System;
using System.Linq;
using System.Text;

namespace PKHeX
{
    public enum GameVersion
    {
        Any = -1,
        Unknown = 0,
        S = 1, R = 2, E = 3, FR = 4, LG = 5, CXD = 15,
        D = 10, P = 11, Pt = 12, HG = 7, SS = 8, 
        W = 20, B = 21, W2 = 22, B2 = 23,
        X = 24, Y = 25, AS = 26, OR = 27,
        SN = 28, MN = 29,

        RS = 200,
        FRLG = 201,
        DP = 100,
        HGSS = 101,
    }

    public enum Gen4Version
    {
        Invalid = -1,
        DP = 0,
        Pt = 1,
        HGSS = 2
    }

    public enum Gen5Version
    {
        Invalid = -1,
        BW = 0,
        B2W2 = 1
    }

    public enum Gen6Version
    {
        Invalid = -1,
        XY = 0,
        ORASDEMO = 1,
        ORAS = 2,
        Other = 3 //Todo: rename this to something else; referenced in getIsG6SAV
    }

    public static class SaveUtil
    {
        internal const int BEEF = 0x42454546;

        internal const int SIZE_G6XY = 0x65600;
        internal const int SIZE_G6ORAS = 0x76000;
        internal const int SIZE_G6ORASDEMO = 0x5A00;
        internal const int SIZE_G5RAW = 0x80000;
        internal const int SIZE_G5BW = 0x24000;
        internal const int SIZE_G5B2W2 = 0x26000;
        internal const int SIZE_G4RAW = 0x80000;
        internal const int SIZE_G3RAW = 0x20000;
        internal const int SIZE_G3RAWHALF = 0x10000;

        internal static readonly byte[] FOOTER_DSV = Encoding.ASCII.GetBytes("|-DESMUME SAVE-|");

        /// <summary>
        /// Determines the generation of the given save data.
        /// </summary>
        /// <param name="data">Save data of which to determine the generation</param>
        /// <returns>The generation of the save file (i.e. 4, 5, or 6), or -1 if the generation cannot be determined.</returns>
        public static int getSAVGeneration(byte[] data)
        {
<<<<<<< HEAD
            if (getIsG3SAV(data) != -1)
                return 3;
            if (getIsG4SAV(data) != -1)
=======
            if (getIsG4SAV(data) != Gen4Version.Invalid)
>>>>>>> 5c790150
                return 4;
            if (getIsG5SAV(data) != Gen5Version.Invalid)
                return 5;
            if (getIsG6SAV(data) != Gen6Version.Invalid)
                return 6;
            return -1;
        }
<<<<<<< HEAD
        internal static int getIsG3SAV(byte[] data)
        {
            if (data.Length != SIZE_G3RAW && data.Length != SIZE_G3RAWHALF)
                return -1;

            int[] BlockOrder = new int[14];
            for (int i = 0; i < 14; i++)
                BlockOrder[i] = BitConverter.ToInt16(data, i * 0x1000 + 0xFF4);

            if (BlockOrder.Any(i => i > 0xD || i < 0))
                return -1;

            // Detect RS/E/FRLG
            // Section 0 stores Game Code @ 0x00AC; 0 for RS, 1 for FRLG, else for Emerald

            uint GameCode = BitConverter.ToUInt32(data, Array.IndexOf(BlockOrder, 0) * 0x1000);
            return GameCode < 2 ? (int)GameCode : 2;
        }
        internal static int getIsG4SAV(byte[] data)
=======

        /// <summary>
        /// Determines the type of 4th gen save
        /// </summary>
        /// <param name="data">Save data of which to determine the type</param>
        /// <returns></returns>
        public static Gen4Version getIsG4SAV(byte[] data)
>>>>>>> 5c790150
        {
            if (data.Length != SIZE_G4RAW)
                return Gen4Version.Invalid;
            
            // General Block Checksum
            if (BitConverter.ToUInt16(data, 0xC0FE) == ccitt16(data.Take(0xC0EC).ToArray()))
                return Gen4Version.DP;
            if (BitConverter.ToUInt16(data, 0xCF2A) == ccitt16(data.Take(0xCF18).ToArray()))
                return Gen4Version.Pt;
            if (BitConverter.ToUInt16(data, 0xF626) == ccitt16(data.Take(0xF618).ToArray()))
                return Gen4Version.HGSS;

            // General Block Checksum is invalid, check for block identifiers
            if (data.Skip(0xC0F4).Take(10).SequenceEqual(new byte[] { 0x00, 0xC1, 0x00, 0x00, 0x23, 0x06, 0x06, 0x20, 0x00, 0x00 }))
                return Gen4Version.DP;
            if (data.Skip(0xCF20).Take(10).SequenceEqual(new byte[] { 0x2C, 0xCF, 0x00, 0x00, 0x23, 0x06, 0x06, 0x20, 0x00, 0x00 }))
                return Gen4Version.Pt;
            if (data.Skip(0xF61C).Take(10).SequenceEqual(new byte[] { 0x28, 0xF6, 0x00, 0x00, 0x23, 0x06, 0x06, 0x20, 0x00, 0x00 }))
                return Gen4Version.HGSS;

            return Gen4Version.Invalid;
        }

        public static Gen5Version getIsG5SAV(byte[] data)
        {
            if (data.Length != SIZE_G5RAW)
                return Gen5Version.Invalid;

            ushort chk1 = BitConverter.ToUInt16(data, SIZE_G5BW - 0x100 + 0x8C + 0xE);
            ushort actual1 = ccitt16(data.Skip(SIZE_G5BW - 0x100).Take(0x8C).ToArray());
            if (chk1 == actual1)
                return Gen5Version.BW;
            ushort chk2 = BitConverter.ToUInt16(data, SIZE_G5B2W2 - 0x100 + 0x94 + 0xE);
            ushort actual2 = ccitt16(data.Skip(SIZE_G5B2W2 - 0x100).Take(0x94).ToArray());
            if (chk2 == actual2)
                return Gen5Version.B2W2;
            return Gen5Version.Invalid;
        }

        public static Gen6Version getIsG6SAV(byte[] data)
        {
            if (!SizeValidSAV6(data.Length))
                return Gen6Version.Invalid;

            if (BitConverter.ToUInt32(data, data.Length - 0x1F0) != BEEF)
                return Gen6Version.Invalid;

            switch (data.Length)
            {
                case SIZE_G6XY:
                    return Gen6Version.XY;
                case SIZE_G6ORASDEMO:
                    return Gen6Version.ORASDEMO;
                case SIZE_G6ORAS:
                    return Gen6Version.ORAS;
                default: // won't hit
                    return Gen6Version.Other;
            }
        }

        /// <summary>
        /// Creates an instance of a SaveFile using the given save data.
        /// </summary>
        /// <param name="data">Save data from which to create a SaveFile.</param>
        /// <returns>An appropriate type of save file for the given data, or null if the save data is invalid.</returns>
        public static SaveFile getVariantSAV(byte[] data)
        {
            switch (getSAVGeneration(data))
            {
                case 3:
                    return new SAV3(data);
                case 4:
                    return new SAV4(data);
                case 5:
                    return new SAV5(data);
                case 6:
                    return new SAV6(data);
                default:
                    return null;
            }
        }

        /// <summary>
        /// Determines whether the save data size is valid for 6th generation saves.
        /// </summary>
        /// <param name="size">Size in bytes of the save data</param>
        /// <returns>A boolean indicating whether or not the save data size is valid.</returns>
        public static bool SizeValidSAV6(int size)
        {
            switch (size)
            {
                case SIZE_G6XY:
                case SIZE_G6ORASDEMO:
                case SIZE_G6ORAS:
                    return true;
            }
            return false;
        }

        // SAV Manipulation
        /// <summary>Calculates the CRC16-CCITT checksum over an input byte array.</summary>
        /// <param name="data">Input byte array</param>
        /// <returns>Checksum</returns>
        public static ushort ccitt16(byte[] data)
        {
            const ushort init = 0xFFFF;
            const ushort poly = 0x1021;

            ushort crc = init;
            foreach (byte b in data)
            {
                crc ^= (ushort)(b << 8);
                for (int j = 0; j < 8; j++)
                {
                    bool flag = (crc & 0x8000) > 0;
                    crc <<= 1;
                    if (flag)
                        crc ^= poly;
                }
            }
            return crc;
        }
        /// <summary>Simple check to see if the save is valid.</summary>
        /// <param name="savefile">Input binary file</param>
        /// <returns>True/False</returns>
        public static bool verifyG6SAV(byte[] savefile)
        {
            // Dynamic handling of checksums regardless of save size.

            int verificationOffset = savefile.Length - 0x200 + 0x10;
            if (BitConverter.ToUInt32(savefile, verificationOffset) != BEEF)
                verificationOffset -= 0x200; // No savegames have more than 0x3D blocks, maybe in the future?

            int count = (savefile.Length - verificationOffset - 0x8) / 8;
            verificationOffset += 4;
            int[] Lengths = new int[count];
            ushort[] BlockIDs = new ushort[count];
            ushort[] Checksums = new ushort[count];
            int[] Start = new int[count];
            int CurrentPosition = 0;
            for (int i = 0; i < count; i++)
            {
                Start[i] = CurrentPosition;
                Lengths[i] = BitConverter.ToInt32(savefile, verificationOffset + 0 + 8 * i);
                BlockIDs[i] = BitConverter.ToUInt16(savefile, verificationOffset + 4 + 8 * i);
                Checksums[i] = BitConverter.ToUInt16(savefile, verificationOffset + 6 + 8 * i);

                CurrentPosition += Lengths[i] % 0x200 == 0 ? Lengths[i] : 0x200 - Lengths[i] % 0x200 + Lengths[i];

                if ((BlockIDs[i] != 0) || i == 0) continue;
                count = i;
                break;
            }
            // Verify checksums
            for (int i = 0; i < count; i++)
            {
                ushort chk = ccitt16(savefile.Skip(Start[i]).Take(Lengths[i]).ToArray());
                ushort old = BitConverter.ToUInt16(savefile, verificationOffset + 6 + i * 8);

                if (chk != old)
                    return false;
            }
            return true;
        }
        /// <summary>Verbose check to see if the save is valid.</summary>
        /// <param name="savefile">Input binary file</param>
        /// <returns>String containing invalid blocks.</returns>
        public static string verifyG6CHK(byte[] savefile)
        {
            string rv = "";
            int invalid = 0;
            // Dynamic handling of checksums regardless of save size.

            int verificationOffset = savefile.Length - 0x200 + 0x10;
            if (BitConverter.ToUInt32(savefile, verificationOffset) != BEEF)
                verificationOffset -= 0x200; // No savegames have more than 0x3D blocks, maybe in the future?

            int count = (savefile.Length - verificationOffset - 0x8) / 8;
            verificationOffset += 4;
            int[] Lengths = new int[count];
            ushort[] BlockIDs = new ushort[count];
            ushort[] Checksums = new ushort[count];
            int[] Start = new int[count];
            int CurrentPosition = 0;
            for (int i = 0; i < count; i++)
            {
                Start[i] = CurrentPosition;
                Lengths[i] = BitConverter.ToInt32(savefile, verificationOffset + 0 + 8 * i);
                BlockIDs[i] = BitConverter.ToUInt16(savefile, verificationOffset + 4 + 8 * i);
                Checksums[i] = BitConverter.ToUInt16(savefile, verificationOffset + 6 + 8 * i);

                CurrentPosition += Lengths[i] % 0x200 == 0 ? Lengths[i] : 0x200 - Lengths[i] % 0x200 + Lengths[i];

                if (BlockIDs[i] != 0 || i == 0) continue;
                count = i;
                break;
            }
            // Apply checksums
            for (int i = 0; i < count; i++)
            {
                ushort chk = ccitt16(savefile.Skip(Start[i]).Take(Lengths[i]).ToArray());
                ushort old = BitConverter.ToUInt16(savefile, verificationOffset + 6 + i * 8);

                if (chk == old) continue;

                invalid++;
                rv += $"Invalid: {i.ToString("X2")} @ Region {Start[i].ToString("X5") + Environment.NewLine}";
            }
            // Return Outputs
            rv += $"SAV: {count - invalid}/{count + Environment.NewLine}";
            return rv;
        }
        /// <summary>Fix checksums in the input save file.</summary>
        /// <param name="savefile">Input binary file</param>
        /// <returns>Fixed save file.</returns>
        public static void writeG6CHK(byte[] savefile)
        {
            // Dynamic handling of checksums regardless of save size.

            int verificationOffset = savefile.Length - 0x200 + 0x10;
            if (BitConverter.ToUInt32(savefile, verificationOffset) != BEEF)
                verificationOffset -= 0x200; // No savegames have more than 0x3D blocks, maybe in the future?

            int count = (savefile.Length - verificationOffset - 0x8) / 8;
            verificationOffset += 4;
            int[] Lengths = new int[count];
            ushort[] BlockIDs = new ushort[count];
            ushort[] Checksums = new ushort[count];
            int[] Start = new int[count];
            int CurrentPosition = 0;
            for (int i = 0; i < count; i++)
            {
                Start[i] = CurrentPosition;
                Lengths[i] = BitConverter.ToInt32(savefile, verificationOffset + 0 + 8 * i);
                BlockIDs[i] = BitConverter.ToUInt16(savefile, verificationOffset + 4 + 8 * i);
                Checksums[i] = BitConverter.ToUInt16(savefile, verificationOffset + 6 + 8 * i);

                CurrentPosition += Lengths[i] % 0x200 == 0 ? Lengths[i] : 0x200 - Lengths[i] % 0x200 + Lengths[i];

                if (BlockIDs[i] != 0 || i == 0) continue;
                count = i;
                break;
            }
            // Apply checksums
            for (int i = 0; i < count; i++)
            {
                byte[] array = savefile.Skip(Start[i]).Take(Lengths[i]).ToArray();
                BitConverter.GetBytes(ccitt16(array)).CopyTo(savefile, verificationOffset + 6 + i * 8);
            }
        }
        /// <summary>Calculates the 32bit checksum over an input byte array. Used in GBA save files.</summary>
        /// <param name="data">Input byte array</param>
        /// <returns>Checksum</returns>
        internal static ushort check32(byte[] data)
        {
            uint val = 0;
            for (int i = 0; i < data.Length; i += 4)
                val += BitConverter.ToUInt32(data, i);
            return (ushort)(val + val >> 16);
        }

        public static int getDexFormIndexXY(int species, int formct)
        {
            if (formct < 1 || species < 0)
                return -1; // invalid
            switch (species)
            {
                case 201: return 000; // 28 Unown
                case 386: return 028; // 4 Deoxys
                case 492: return 032; // 2 Shaymin
                case 487: return 034; // 2 Giratina
                case 479: return 036; // 6 Rotom
                case 422: return 042; // 2 Shellos
                case 423: return 044; // 2 Gastrodon
                case 412: return 046; // 3 Burmy
                case 413: return 049; // 3 Wormadam
                case 351: return 052; // 4 Castform
                case 421: return 056; // 2 Cherrim
                case 585: return 058; // 4 Deerling
                case 586: return 062; // 4 Sawsbuck
                case 648: return 066; // 2 Meloetta
                case 555: return 068; // 2 Darmanitan
                case 550: return 070; // 2 Basculin
                case 646: return 072; // 3 Kyurem
                case 647: return 075; // 2 Keldeo
                case 642: return 077; // 2 Thundurus
                case 641: return 079; // 2 Tornadus
                case 645: return 081; // 2 Landorus
                case 666: return 083; // 20 Vivillion
                case 669: return 103; // 5 Flabébé
                case 670: return 108; // 6 Floette
                case 671: return 114; // 5 Florges
                case 710: return 119; // 4 Pumpkaboo
                case 711: return 123; // 4 Gourgeist
                case 681: return 127; // 2 Aegislash
                case 716: return 129; // 2 Xerneas
                case 003: return 131; // 2 Venusaur
                case 006: return 133; // 3 Charizard
                case 009: return 136; // 2 Blastoise
                case 065: return 138; // 2 Alakazam
                case 094: return 140; // 2 Gengar
                case 115: return 142; // 2 Kangaskhan
                case 127: return 144; // 2 Pinsir
                case 130: return 146; // 2 Gyarados
                case 142: return 148; // 2 Aerodactyl
                case 150: return 150; // 3 Mewtwo
                case 181: return 153; // 2 Ampharos
                case 212: return 155; // 2 Scizor
                case 214: return 157; // 2 Heracros
                case 229: return 159; // 2 Houndoom
                case 248: return 161; // 2 Tyranitar
                case 257: return 163; // 2 Blaziken
                case 282: return 165; // 2 Gardevoir
                case 303: return 167; // 2 Mawile
                case 306: return 169; // 2 Aggron
                case 308: return 171; // 2 Medicham
                case 310: return 173; // 2 Manetric
                case 354: return 175; // 2 Banette
                case 359: return 177; // 2 Absol
                case 380: return 179; // 2 Latias
                case 381: return 181; // 2 Latios
                case 445: return 183; // 2 Garchomp
                case 448: return 185; // 2 Lucario
                case 460: return 187; // 2 Abomasnow
                default: return -1;
            }
        }
        public static int getDexFormIndexORAS(int species, int formct)
        {
            if (formct < 1 || species < 0)
                return -1; // invalid
            switch (species)
            {
                case 025: return 189; // 7 Pikachu
                case 720: return 196; // 2 Hoopa
                case 015: return 198; // 2 Beedrill
                case 018: return 200; // 2 Pidgeot
                case 080: return 202; // 2 Slowbro
                case 208: return 204; // 2 Steelix
                case 254: return 206; // 2 Sceptile
                case 360: return 208; // 2 Swampert
                case 302: return 210; // 2 Sableye
                case 319: return 212; // 2 Sharpedo
                case 323: return 214; // 2 Camerupt
                case 334: return 216; // 2 Altaria
                case 362: return 218; // 2 Glalie
                case 373: return 220; // 2 Salamence
                case 376: return 222; // 2 Metagross
                case 384: return 224; // 2 Rayquaza
                case 428: return 226; // 2 Lopunny
                case 475: return 228; // 2 Gallade
                case 531: return 230; // 2 Audino
                case 719: return 232; // 2 Diancie
                case 382: return 234; // 2 Kyogre
                case 383: return 236; // 2 Groudon
                case 493: return 238; // 18 Arceus
                case 649: return 256; // 5 Genesect
                case 676: return 261; // 10 Furfrou
                default: return getDexFormIndexXY(species, formct);
            }
        }
    }
}<|MERGE_RESOLUTION|>--- conflicted
+++ resolved
@@ -19,6 +19,13 @@
         DP = 100,
         HGSS = 101,
     }
+    public enum Gen3Version
+    {
+        Invalid = -1,
+        RS = 0,
+        FRLG = 1,
+        E = 2
+    }
 
     public enum Gen4Version
     {
@@ -41,7 +48,6 @@
         XY = 0,
         ORASDEMO = 1,
         ORAS = 2,
-        Other = 3 //Todo: rename this to something else; referenced in getIsG6SAV
     }
 
     public static class SaveUtil
@@ -67,13 +73,9 @@
         /// <returns>The generation of the save file (i.e. 4, 5, or 6), or -1 if the generation cannot be determined.</returns>
         public static int getSAVGeneration(byte[] data)
         {
-<<<<<<< HEAD
-            if (getIsG3SAV(data) != -1)
+            if (getIsG3SAV(data) != Gen3Version.Invalid)
                 return 3;
-            if (getIsG4SAV(data) != -1)
-=======
             if (getIsG4SAV(data) != Gen4Version.Invalid)
->>>>>>> 5c790150
                 return 4;
             if (getIsG5SAV(data) != Gen5Version.Invalid)
                 return 5;
@@ -81,35 +83,30 @@
                 return 6;
             return -1;
         }
-<<<<<<< HEAD
-        internal static int getIsG3SAV(byte[] data)
+        public static Gen3Version getIsG3SAV(byte[] data)
         {
             if (data.Length != SIZE_G3RAW && data.Length != SIZE_G3RAWHALF)
-                return -1;
+                return Gen3Version.Invalid;
 
             int[] BlockOrder = new int[14];
             for (int i = 0; i < 14; i++)
                 BlockOrder[i] = BitConverter.ToInt16(data, i * 0x1000 + 0xFF4);
 
             if (BlockOrder.Any(i => i > 0xD || i < 0))
-                return -1;
+                return Gen3Version.Invalid;
 
             // Detect RS/E/FRLG
             // Section 0 stores Game Code @ 0x00AC; 0 for RS, 1 for FRLG, else for Emerald
 
             uint GameCode = BitConverter.ToUInt32(data, Array.IndexOf(BlockOrder, 0) * 0x1000);
-            return GameCode < 2 ? (int)GameCode : 2;
-        }
-        internal static int getIsG4SAV(byte[] data)
-=======
-
+            return (Gen3Version)(GameCode < 2 ? (int)GameCode : 2);
+        }
         /// <summary>
         /// Determines the type of 4th gen save
         /// </summary>
         /// <param name="data">Save data of which to determine the type</param>
         /// <returns></returns>
         public static Gen4Version getIsG4SAV(byte[] data)
->>>>>>> 5c790150
         {
             if (data.Length != SIZE_G4RAW)
                 return Gen4Version.Invalid;
@@ -165,9 +162,8 @@
                     return Gen6Version.ORASDEMO;
                 case SIZE_G6ORAS:
                     return Gen6Version.ORAS;
-                default: // won't hit
-                    return Gen6Version.Other;
-            }
+            }
+            return Gen6Version.Invalid;
         }
 
         /// <summary>
